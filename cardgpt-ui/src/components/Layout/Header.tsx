--- conflicted
+++ resolved
@@ -1,5 +1,5 @@
 import React from 'react';
-import { RefreshCw, AlertCircle, Menu, X } from 'lucide-react';
+import { CreditCard, RefreshCw, AlertCircle, Menu, X } from 'lucide-react';
 import { useSidebar } from '../../hooks/useSidebar';
 import UserButton from '../Auth/UserButton';
 
@@ -33,29 +33,19 @@
           
           {/* Logo and Title */}
           <div className="flex items-center space-x-3">
-            <div className="flex items-center justify-center w-10 h-10 rounded-lg" style={{background: 'var(--gradient-primary)'}}>
-              <span className="text-xl">💳</span>
+            <div className="flex items-center justify-center w-10 h-10 bg-primary-600 rounded-lg">
+              <CreditCard className="w-6 h-6 text-white" />
             </div>
             <div className="hidden sm:block">
-<<<<<<< HEAD
               <h1 className="text-xl font-bold text-gray-900 dark:text-white">CardGPT</h1>
               <p className="text-sm text-gray-500 dark:text-gray-400">Your pocket-sized credit card expert ✨</p>
-=======
-              <h1 className="text-xl font-bold text-gray-900 dark:text-white">
-                CardGPT - Your pocket-sized credit card expert ✨
-              </h1>
->>>>>>> 6d1c508a
             </div>
           </div>
         </div>
         
         {/* Status and Actions - Desktop Only */}
         <div className="flex items-center space-x-4">
-<<<<<<< HEAD
           {/* Connection Status - Hidden on mobile */}
-=======
-          {/* Connection Status - Debug Info */}
->>>>>>> 6d1c508a
           <div className="hidden md:flex items-center space-x-2">
             <div className={`w-2 h-2 rounded-full ${
               isConnected ? 'bg-green-500' : 'bg-red-500'
@@ -65,11 +55,7 @@
             </span>
           </div>
           
-<<<<<<< HEAD
           {/* Refresh Button - Hidden on mobile */}
-=======
-          {/* Refresh Button - Debug Info */}
->>>>>>> 6d1c508a
           <button
             onClick={onRefresh}
             disabled={isLoading}
@@ -83,15 +69,9 @@
           {/* User Authentication */}
           <UserButton onShowAuth={onShowAuth} />
           
-<<<<<<< HEAD
           {/* Warning if disconnected - Hidden on mobile */}
           {!isConnected && (
             <div className="hidden md:flex items-center space-x-1 px-2 py-1 bg-yellow-100 text-yellow-800 rounded-lg">
-=======
-          {/* Warning if disconnected - Desktop Only */}
-          {!isConnected && (
-            <div className="hidden md:flex items-center space-x-1 px-2 py-1 bg-yellow-100 dark:bg-yellow-900/20 text-yellow-800 dark:text-yellow-400 rounded-lg">
->>>>>>> 6d1c508a
               <AlertCircle className="w-4 h-4" />
               <span className="text-sm">Backend offline</span>
             </div>
